/*
 * Copyright 2002-2022 the original author or authors.
 *
 * Licensed under the Apache License, Version 2.0 (the "License");
 * you may not use this file except in compliance with the License.
 * You may obtain a copy of the License at
 *
 *      https://www.apache.org/licenses/LICENSE-2.0
 *
 * Unless required by applicable law or agreed to in writing, software
 * distributed under the License is distributed on an "AS IS" BASIS,
 * WITHOUT WARRANTIES OR CONDITIONS OF ANY KIND, either express or implied.
 * See the License for the specific language governing permissions and
 * limitations under the License.
 */

package org.springframework.core.io.support;

import java.io.FileNotFoundException;
import java.io.IOException;
import java.io.UncheckedIOException;
import java.nio.file.Path;
import java.util.Arrays;
import java.util.List;

import org.junit.jupiter.api.Nested;
import org.junit.jupiter.api.Test;

import org.springframework.core.io.FileSystemResource;
import org.springframework.core.io.Resource;
import org.springframework.util.StringUtils;

import static org.assertj.core.api.Assertions.assertThat;
import static org.assertj.core.api.Assertions.assertThatExceptionOfType;

/**
 * Tests for {@link PathMatchingResourcePatternResolver}.
 *
 * <p>If tests fail, uncomment the diagnostics in {@link #assertFilenames(String, boolean, String...)}.
 *
 * @author Oliver Hutchison
 * @author Juergen Hoeller
 * @author Chris Beams
 * @author Sam Brannen
 * @since 17.11.2004
 */
class PathMatchingResourcePatternResolverTests {

	private static final String[] CLASSES_IN_CORE_IO_SUPPORT = { "EncodedResource.class",
			"LocalizedResourceHelper.class", "PathMatchingResourcePatternResolver.class", "PropertiesLoaderSupport.class",
			"PropertiesLoaderUtils.class", "ResourceArrayPropertyEditor.class", "ResourcePatternResolver.class",
			"ResourcePatternUtils.class", "SpringFactoriesLoader.class" };

	private static final String[] TEST_CLASSES_IN_CORE_IO_SUPPORT = { "PathMatchingResourcePatternResolverTests.class" };

	private static final String[] CLASSES_IN_REACTOR_UTIL_ANNOTATION = { "NonNull.class", "NonNullApi.class", "Nullable.class" };


	private final PathMatchingResourcePatternResolver resolver = new PathMatchingResourcePatternResolver();


	@Nested
	class InvalidPatterns {

		@Test
		void invalidPrefixWithPatternElementInItThrowsException() {
			assertThatExceptionOfType(FileNotFoundException.class).isThrownBy(() -> resolver.getResources("xx**:**/*.xy"));
		}
	}


	@Nested
	class FileSystemResources {

		@Test
		void singleResourceOnFileSystem() {
			String pattern = "org/springframework/core/io/support/PathMatchingResourcePatternResolverTests.class";
			assertExactFilenames(pattern, "PathMatchingResourcePatternResolverTests.class");
		}

		@Test
		void classpathStarWithPatternOnFileSystem() {
			String pattern = "classpath*:org/springframework/core/io/sup*/*.class";
			String[] expectedFilenames = StringUtils.concatenateStringArrays(CLASSES_IN_CORE_IO_SUPPORT, TEST_CLASSES_IN_CORE_IO_SUPPORT);
			assertFilenames(pattern, expectedFilenames);
		}

		@Nested
		class WithHashtagsInTheirFileNames {

			@Test
			void usingClasspathStarProtocol() {
				String pattern = "classpath*:org/springframework/core/io/**/resource#test*.txt";
				String pathPrefix = ".+org/springframework/core/io/";

				assertExactFilenames(pattern, "resource#test1.txt", "resource#test2.txt");
				assertExactSubPaths(pattern, pathPrefix, "support/resource#test1.txt", "support/resource#test2.txt");
			}

			@Test
<<<<<<< HEAD
			void usingFileProtocol() {
				Path testResourcesDir = Path.of("src/test/resources").toAbsolutePath();
				String pattern = "file:%s/scanned-resources/**".formatted(testResourcesDir);
				String pathPrefix = ".+scanned-resources/";
=======
			void usingClasspathStarProtocolWithWildcardInPatternAndNotEndingInSlash() throws Exception {
				String pattern = "classpath*:org/springframework/core/io/sup*";
				String pathPrefix = ".+org/springframework/core/io/";

				List<String> actualSubPaths = getSubPathsIgnoringClassFiles(pattern, pathPrefix);

				// We DO find "support" if the pattern does NOT end with a slash.
				assertThat(actualSubPaths).containsExactly("support");
			}

			@Test
			void usingFileProtocolWithWildcardInPatternAndNotEndingInSlash() throws Exception {
				Path testResourcesDir = Paths.get("src/test/resources").toAbsolutePath();
				String pattern = String.format("file:%s/org/springframework/core/io/sup*", testResourcesDir);
				String pathPrefix = ".+org/springframework/core/io/";

				List<String> actualSubPaths = getSubPathsIgnoringClassFiles(pattern, pathPrefix);

				// We DO find "support" if the pattern does NOT end with a slash.
				assertThat(actualSubPaths).containsExactly("support");
			}

			@Test
			void usingClasspathStarProtocolWithWildcardInPatternAndEndingInSlash() throws Exception {
				String pattern = "classpath*:org/springframework/core/io/sup*/";
				String pathPrefix = ".+org/springframework/core/io/";

				List<String> actualSubPaths = getSubPathsIgnoringClassFiles(pattern, pathPrefix);

				// We do NOT find "support" if the pattern ENDS with a slash.
				assertThat(actualSubPaths).isEmpty();
			}

			@Test
			void usingFileProtocolWithWildcardInPatternAndEndingInSlash() throws Exception {
				Path testResourcesDir = Paths.get("src/test/resources").toAbsolutePath();
				String pattern = String.format("file:%s/org/springframework/core/io/sup*/", testResourcesDir);
				String pathPrefix = ".+org/springframework/core/io/";

				List<String> actualSubPaths = getSubPathsIgnoringClassFiles(pattern, pathPrefix);

				// We do NOT find "support" if the pattern ENDS with a slash.
				assertThat(actualSubPaths).isEmpty();
			}

			@Test
			void usingClasspathStarProtocolWithWildcardInPatternAndEndingWithSlashStarStar() throws Exception {
				String pattern = "classpath*:org/springframework/core/io/sup*/**";
				String pathPrefix = ".+org/springframework/core/io/";

				List<String> actualSubPaths = getSubPathsIgnoringClassFiles(pattern, pathPrefix);

				// We DO find "support" if the pattern ENDS with "/**".
				assertThat(actualSubPaths)
						.containsExactlyInAnyOrder("support", "support/resource#test1.txt", "support/resource#test2.txt");
			}

			private List<String> getSubPathsIgnoringClassFiles(String pattern, String pathPrefix) throws IOException {
				return Arrays.stream(resolver.getResources(pattern))
						.map(resource -> getPath(resource).replaceFirst(pathPrefix, ""))
						.filter(name -> !name.endsWith(".class"))
						.distinct()
						.sorted()
						.collect(Collectors.toList());
			}

			@Test
			void usingFileProtocolWithoutWildcardInPatternAndEndingInSlashStarStar() throws Exception {
				Path testResourcesDir = Paths.get("src/test/resources").toAbsolutePath();
				String pattern = String.format("file:%s/scanned-resources/**", testResourcesDir);
				String pathPrefix = ".+?resources/";
>>>>>>> 652781c4

				// We do NOT find "scanned-resources" if the pattern ENDS with "/**" AND does NOT otherwise contain a wildcard.
				assertExactFilenames(pattern, "resource#test1.txt", "resource#test2.txt");
				assertExactSubPaths(pattern, pathPrefix, "scanned-resources/resource#test1.txt",
						"scanned-resources/resource#test2.txt");
			}

			@Test
			void usingFileProtocolWithWildcardInPatternAndEndingInSlashStarStar() throws Exception {
				Path testResourcesDir = Paths.get("src/test/resources").toAbsolutePath();
				String pattern = String.format("file:%s/scanned*resources/**", testResourcesDir);
				String pathPrefix = ".+?resources/";

				// We DO find "scanned-resources" if the pattern ENDS with "/**" AND DOES otherwise contain a wildcard.
				assertExactFilenames(pattern, "scanned-resources", "resource#test1.txt", "resource#test2.txt");
				assertExactSubPaths(pattern, pathPrefix, "scanned-resources", "scanned-resources/resource#test1.txt",
						"scanned-resources/resource#test2.txt");
			}

			@Test
			void usingFileProtocolAndAssertingUrlAndUriSyntax() throws Exception {
				Path testResourcesDir = Path.of("src/test/resources").toAbsolutePath();
				String pattern = "file:%s/scanned-resources/**/resource#test1.txt".formatted(testResourcesDir);
				Resource[] resources = resolver.getResources(pattern);
				assertThat(resources).hasSize(1);
				Resource resource = resources[0];
				assertThat(resource.getFilename()).isEqualTo("resource#test1.txt");
				// The following assertions serve as regression tests for the lack of the
				// "authority component" (//) in the returned URI/URL. For example, we are
				// expecting file:/my/path (or file:/C:/My/Path) instead of file:///my/path.
				assertThat(resource.getURL().toString()).matches("^file:\\/[^\\/].+test1\\.txt$");
				assertThat(resource.getURI().toString()).matches("^file:\\/[^\\/].+test1\\.txt$");
			}
		}
	}


	@Nested
	class JarResources {

		@Test
		void singleResourceInJar() {
			String pattern = "org/reactivestreams/Publisher.class";
			assertExactFilenames(pattern, "Publisher.class");
		}

		@Test
		void singleResourceInRootOfJar() {
			String pattern = "aspectj_1_5_0.dtd";
			assertExactFilenames(pattern, "aspectj_1_5_0.dtd");
		}

		@Test
		void classpathWithPatternInJar() {
			String pattern = "classpath:reactor/util/annotation/*.class";
			assertExactFilenames(pattern, CLASSES_IN_REACTOR_UTIL_ANNOTATION);
		}

		@Test
		void classpathStarWithPatternInJar() {
			String pattern = "classpath*:reactor/util/annotation/*.class";
			assertExactFilenames(pattern, CLASSES_IN_REACTOR_UTIL_ANNOTATION);
		}

		// Fails in a native image -- https://github.com/oracle/graal/issues/5020
		@Test
		void rootPatternRetrievalInJarFiles() throws IOException {
			assertThat(resolver.getResources("classpath*:aspectj*.dtd")).extracting(Resource::getFilename)
				.as("Could not find aspectj_1_5_0.dtd in the root of the aspectjweaver jar")
				.containsExactly("aspectj_1_5_0.dtd");
		}
	}


	private void assertFilenames(String pattern, String... filenames) {
		assertFilenames(pattern, false, filenames);
	}

	private void assertExactFilenames(String pattern, String... filenames) {
		assertFilenames(pattern, true, filenames);
	}

	private void assertFilenames(String pattern, boolean exactly, String... filenames) {
		try {
			Resource[] resources = resolver.getResources(pattern);
			List<String> actualNames = Arrays.stream(resources)
					.map(Resource::getFilename)
					.sorted()
					.toList();

			// Uncomment the following if you encounter problems with matching against the file system.
			// List<String> expectedNames = Arrays.stream(filenames).sorted().toList();
			// System.out.println("----------------------------------------------------------------------");
			// System.out.println("Expected: " + expectedNames);
			// System.out.println("Actual: " + actualNames);
			// Arrays.stream(resources).forEach(System.out::println);

			if (exactly) {
				assertThat(actualNames).as("subset of files found").containsExactlyInAnyOrder(filenames);
			}
			else {
				assertThat(actualNames).as("subset of files found").contains(filenames);
			}
		}
		catch (IOException ex) {
			throw new UncheckedIOException(ex);
		}
	}

	private void assertExactSubPaths(String pattern, String pathPrefix, String... subPaths) {
		try {
			Resource[] resources = resolver.getResources(pattern);
			List<String> actualSubPaths = Arrays.stream(resources)
					.map(resource -> getPath(resource).replaceFirst(pathPrefix, ""))
					.sorted()
					.toList();
			assertThat(actualSubPaths).containsExactlyInAnyOrder(subPaths);
		}
		catch (IOException ex) {
			throw new UncheckedIOException(ex);
		}
	}

	private String getPath(Resource resource) {
		// Tests fail if we use resouce.getURL().getPath(). They would also fail on Mac OS when
		// using resouce.getURI().getPath() if the resource paths are not Unicode normalized.
		//
		// On the JVM, all tests should pass when using resouce.getFile().getPath(); however,
		// we use FileSystemResource#getPath since this test class is sometimes run within a
		// GraalVM native image which cannot support Path#toFile.
		//
		// See: https://github.com/spring-projects/spring-framework/issues/29243
		return ((FileSystemResource) resource).getPath();
	}

}<|MERGE_RESOLUTION|>--- conflicted
+++ resolved
@@ -20,9 +20,12 @@
 import java.io.IOException;
 import java.io.UncheckedIOException;
 import java.nio.file.Path;
+import java.nio.file.Paths;
 import java.util.Arrays;
 import java.util.List;
-
+import java.util.stream.Collectors;
+
+import org.junit.jupiter.api.Disabled;
 import org.junit.jupiter.api.Nested;
 import org.junit.jupiter.api.Test;
 
@@ -97,30 +100,26 @@
 				assertExactSubPaths(pattern, pathPrefix, "support/resource#test1.txt", "support/resource#test2.txt");
 			}
 
-			@Test
-<<<<<<< HEAD
-			void usingFileProtocol() {
-				Path testResourcesDir = Path.of("src/test/resources").toAbsolutePath();
-				String pattern = "file:%s/scanned-resources/**".formatted(testResourcesDir);
-				String pathPrefix = ".+scanned-resources/";
-=======
+			@Disabled("Until gh-29333 is resolved")
+			@Test
 			void usingClasspathStarProtocolWithWildcardInPatternAndNotEndingInSlash() throws Exception {
 				String pattern = "classpath*:org/springframework/core/io/sup*";
 				String pathPrefix = ".+org/springframework/core/io/";
 
-				List<String> actualSubPaths = getSubPathsIgnoringClassFiles(pattern, pathPrefix);
+				List<String> actualSubPaths = getSubPathsIgnoringClassFilesEtc(pattern, pathPrefix);
 
 				// We DO find "support" if the pattern does NOT end with a slash.
 				assertThat(actualSubPaths).containsExactly("support");
 			}
 
+			@Disabled("Until gh-29333 is resolved")
 			@Test
 			void usingFileProtocolWithWildcardInPatternAndNotEndingInSlash() throws Exception {
 				Path testResourcesDir = Paths.get("src/test/resources").toAbsolutePath();
 				String pattern = String.format("file:%s/org/springframework/core/io/sup*", testResourcesDir);
 				String pathPrefix = ".+org/springframework/core/io/";
 
-				List<String> actualSubPaths = getSubPathsIgnoringClassFiles(pattern, pathPrefix);
+				List<String> actualSubPaths = getSubPathsIgnoringClassFilesEtc(pattern, pathPrefix);
 
 				// We DO find "support" if the pattern does NOT end with a slash.
 				assertThat(actualSubPaths).containsExactly("support");
@@ -131,7 +130,7 @@
 				String pattern = "classpath*:org/springframework/core/io/sup*/";
 				String pathPrefix = ".+org/springframework/core/io/";
 
-				List<String> actualSubPaths = getSubPathsIgnoringClassFiles(pattern, pathPrefix);
+				List<String> actualSubPaths = getSubPathsIgnoringClassFilesEtc(pattern, pathPrefix);
 
 				// We do NOT find "support" if the pattern ENDS with a slash.
 				assertThat(actualSubPaths).isEmpty();
@@ -143,28 +142,31 @@
 				String pattern = String.format("file:%s/org/springframework/core/io/sup*/", testResourcesDir);
 				String pathPrefix = ".+org/springframework/core/io/";
 
-				List<String> actualSubPaths = getSubPathsIgnoringClassFiles(pattern, pathPrefix);
+				List<String> actualSubPaths = getSubPathsIgnoringClassFilesEtc(pattern, pathPrefix);
 
 				// We do NOT find "support" if the pattern ENDS with a slash.
 				assertThat(actualSubPaths).isEmpty();
 			}
 
+			@Disabled("Until gh-29333 is resolved")
 			@Test
 			void usingClasspathStarProtocolWithWildcardInPatternAndEndingWithSlashStarStar() throws Exception {
 				String pattern = "classpath*:org/springframework/core/io/sup*/**";
 				String pathPrefix = ".+org/springframework/core/io/";
 
-				List<String> actualSubPaths = getSubPathsIgnoringClassFiles(pattern, pathPrefix);
+				List<String> actualSubPaths = getSubPathsIgnoringClassFilesEtc(pattern, pathPrefix);
 
 				// We DO find "support" if the pattern ENDS with "/**".
 				assertThat(actualSubPaths)
 						.containsExactlyInAnyOrder("support", "support/resource#test1.txt", "support/resource#test2.txt");
 			}
 
-			private List<String> getSubPathsIgnoringClassFiles(String pattern, String pathPrefix) throws IOException {
+			private List<String> getSubPathsIgnoringClassFilesEtc(String pattern, String pathPrefix) throws IOException {
 				return Arrays.stream(resolver.getResources(pattern))
 						.map(resource -> getPath(resource).replaceFirst(pathPrefix, ""))
 						.filter(name -> !name.endsWith(".class"))
+						.filter(name -> !name.endsWith(".kt"))
+						.filter(name -> !name.endsWith(".factories"))
 						.distinct()
 						.sorted()
 						.collect(Collectors.toList());
@@ -175,7 +177,6 @@
 				Path testResourcesDir = Paths.get("src/test/resources").toAbsolutePath();
 				String pattern = String.format("file:%s/scanned-resources/**", testResourcesDir);
 				String pathPrefix = ".+?resources/";
->>>>>>> 652781c4
 
 				// We do NOT find "scanned-resources" if the pattern ENDS with "/**" AND does NOT otherwise contain a wildcard.
 				assertExactFilenames(pattern, "resource#test1.txt", "resource#test2.txt");
@@ -183,6 +184,7 @@
 						"scanned-resources/resource#test2.txt");
 			}
 
+			@Disabled("Until gh-29333 is resolved")
 			@Test
 			void usingFileProtocolWithWildcardInPatternAndEndingInSlashStarStar() throws Exception {
 				Path testResourcesDir = Paths.get("src/test/resources").toAbsolutePath();
@@ -197,7 +199,7 @@
 
 			@Test
 			void usingFileProtocolAndAssertingUrlAndUriSyntax() throws Exception {
-				Path testResourcesDir = Path.of("src/test/resources").toAbsolutePath();
+				Path testResourcesDir = Paths.get("src/test/resources").toAbsolutePath();
 				String pattern = "file:%s/scanned-resources/**/resource#test1.txt".formatted(testResourcesDir);
 				Resource[] resources = resolver.getResources(pattern);
 				assertThat(resources).hasSize(1);
