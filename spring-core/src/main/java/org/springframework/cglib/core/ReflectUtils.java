/*
 * Copyright 2003,2004 The Apache Software Foundation
 *
 *  Licensed under the Apache License, Version 2.0 (the "License");
 * you may not use this file except in compliance with the License.
 * You may obtain a copy of the License at
 *
 *      https://www.apache.org/licenses/LICENSE-2.0
 *
 *  Unless required by applicable law or agreed to in writing, software
 * distributed under the License is distributed on an "AS IS" BASIS,
 * WITHOUT WARRANTIES OR CONDITIONS OF ANY KIND, either express or implied.
 * See the License for the specific language governing permissions and
 * limitations under the License.
 */

package org.springframework.cglib.core;

import java.beans.BeanInfo;
import java.beans.IntrospectionException;
import java.beans.Introspector;
import java.beans.PropertyDescriptor;
import java.lang.invoke.MethodHandles;
import java.lang.reflect.Constructor;
import java.lang.reflect.InvocationTargetException;
import java.lang.reflect.Member;
import java.lang.reflect.Method;
import java.lang.reflect.Modifier;
import java.security.ProtectionDomain;
import java.util.ArrayList;
import java.util.Arrays;
import java.util.HashMap;
import java.util.HashSet;
import java.util.List;
import java.util.Map;
import java.util.Set;

import org.springframework.asm.Type;

/**
 * @version $Id: ReflectUtils.java,v 1.30 2009/01/11 19:47:49 herbyderby Exp $
 */
@SuppressWarnings({"rawtypes", "unchecked"})
public class ReflectUtils {

	private ReflectUtils() {
	}

	private static final Map primitives = new HashMap(8);

	private static final Map transforms = new HashMap(8);

	private static final ClassLoader defaultLoader = ReflectUtils.class.getClassLoader();

	private static final Method classLoaderDefineClassMethod;

	private static final Throwable THROWABLE;

	private static final ProtectionDomain PROTECTION_DOMAIN;

	private static final List<Method> OBJECT_METHODS = new ArrayList<Method>();

	// SPRING PATCH BEGIN
	static {
		// Resolve protected ClassLoader.defineClass method for fallback use
		// (even if JDK 9+ Lookup.defineClass is preferably used below)
		Method classLoaderDefineClass;
		Throwable throwable = null;
		try {
			classLoaderDefineClass = ClassLoader.class.getDeclaredMethod("defineClass",
							String.class, byte[].class, Integer.TYPE, Integer.TYPE, ProtectionDomain.class);
		}
		catch (Throwable t) {
			classLoaderDefineClass = null;
			throwable = t;
		}

		classLoaderDefineClassMethod = classLoaderDefineClass;
		THROWABLE = throwable;
		PROTECTION_DOMAIN = getProtectionDomain(ReflectUtils.class);

		for (Method method : Object.class.getDeclaredMethods()) {
			if ("finalize".equals(method.getName())
					|| (method.getModifiers() & (Modifier.FINAL | Modifier.STATIC)) > 0) {
				continue;
			}
			OBJECT_METHODS.add(method);
		}
	}
	// SPRING PATCH END

	private static final String[] CGLIB_PACKAGES = {"java.lang"};

	static {
		primitives.put("byte", Byte.TYPE);
		primitives.put("char", Character.TYPE);
		primitives.put("double", Double.TYPE);
		primitives.put("float", Float.TYPE);
		primitives.put("int", Integer.TYPE);
		primitives.put("long", Long.TYPE);
		primitives.put("short", Short.TYPE);
		primitives.put("boolean", Boolean.TYPE);

		transforms.put("byte", "B");
		transforms.put("char", "C");
		transforms.put("double", "D");
		transforms.put("float", "F");
		transforms.put("int", "I");
		transforms.put("long", "J");
		transforms.put("short", "S");
		transforms.put("boolean", "Z");
	}

	public static ProtectionDomain getProtectionDomain(final Class source) {
		if (source == null) {
			return null;
		}
		return source.getProtectionDomain();
	}

	public static Type[] getExceptionTypes(Member member) {
		if (member instanceof Method) {
			return TypeUtils.getTypes(((Method) member).getExceptionTypes());
		}
		else if (member instanceof Constructor) {
			return TypeUtils.getTypes(((Constructor) member).getExceptionTypes());
		}
		else {
			throw new IllegalArgumentException("Cannot get exception types of a field");
		}
	}

	public static Signature getSignature(Member member) {
		if (member instanceof Method) {
			return new Signature(member.getName(), Type.getMethodDescriptor((Method) member));
		}
		else if (member instanceof Constructor) {
			Type[] types = TypeUtils.getTypes(((Constructor) member).getParameterTypes());
			return new Signature(Constants.CONSTRUCTOR_NAME,
					Type.getMethodDescriptor(Type.VOID_TYPE, types));

		}
		else {
			throw new IllegalArgumentException("Cannot get signature of a field");
		}
	}

	public static Constructor findConstructor(String desc) {
		return findConstructor(desc, defaultLoader);
	}

	public static Constructor findConstructor(String desc, ClassLoader loader) {
		try {
			int lparen = desc.indexOf('(');
			String className = desc.substring(0, lparen).trim();
			return getClass(className, loader).getConstructor(parseTypes(desc, loader));
		}
		catch (ClassNotFoundException | NoSuchMethodException ex) {
			throw new CodeGenerationException(ex);
		}
	}

	public static Method findMethod(String desc) {
		return findMethod(desc, defaultLoader);
	}

	public static Method findMethod(String desc, ClassLoader loader) {
		try {
			int lparen = desc.indexOf('(');
			int dot = desc.lastIndexOf('.', lparen);
			String className = desc.substring(0, dot).trim();
			String methodName = desc.substring(dot + 1, lparen).trim();
			return getClass(className, loader).getDeclaredMethod(methodName, parseTypes(desc, loader));
		}
		catch (ClassNotFoundException | NoSuchMethodException ex) {
			throw new CodeGenerationException(ex);
		}
	}

	private static Class[] parseTypes(String desc, ClassLoader loader) throws ClassNotFoundException {
		int lparen = desc.indexOf('(');
		int rparen = desc.indexOf(')', lparen);
		List params = new ArrayList();
		int start = lparen + 1;
		for (; ; ) {
			int comma = desc.indexOf(',', start);
			if (comma < 0) {
				break;
			}
			params.add(desc.substring(start, comma).trim());
			start = comma + 1;
		}
		if (start < rparen) {
			params.add(desc.substring(start, rparen).trim());
		}
		Class[] types = new Class[params.size()];
		for (int i = 0; i < types.length; i++) {
			types[i] = getClass((String) params.get(i), loader);
		}
		return types;
	}

	private static Class getClass(String className, ClassLoader loader) throws ClassNotFoundException {
		return getClass(className, loader, CGLIB_PACKAGES);
	}

	private static Class getClass(String className, ClassLoader loader, String[] packages) throws ClassNotFoundException {
		String save = className;
		int dimensions = 0;
		int index = 0;
		while ((index = className.indexOf("[]", index) + 1) > 0) {
			dimensions++;
		}
		StringBuilder brackets = new StringBuilder(className.length() - dimensions);
		for (int i = 0; i < dimensions; i++) {
			brackets.append('[');
		}
		className = className.substring(0, className.length() - 2 * dimensions);

		String prefix = (dimensions > 0) ? brackets + "L" : "";
		String suffix = (dimensions > 0) ? ";" : "";
		try {
			return Class.forName(prefix + className + suffix, false, loader);
		}
		catch (ClassNotFoundException ignore) {
		}
		for (int i = 0; i < packages.length; i++) {
			try {
				return Class.forName(prefix + packages[i] + '.' + className + suffix, false, loader);
			}
			catch (ClassNotFoundException ignore) {
			}
		}
		if (dimensions == 0) {
			Class c = (Class) primitives.get(className);
			if (c != null) {
				return c;
			}
		}
		else {
			String transform = (String) transforms.get(className);
			if (transform != null) {
				try {
					return Class.forName(brackets + transform, false, loader);
				}
				catch (ClassNotFoundException ignore) {
				}
			}
		}
		throw new ClassNotFoundException(save);
	}

	public static Object newInstance(Class type) {
		return newInstance(type, Constants.EMPTY_CLASS_ARRAY, null);
	}

	public static Object newInstance(Class type, Class[] parameterTypes, Object[] args) {
		return newInstance(getConstructor(type, parameterTypes), args);
	}

	@SuppressWarnings("deprecation")
	public static Object newInstance(final Constructor cstruct, final Object[] args) {
		boolean flag = cstruct.isAccessible();
		try {
			if (!flag) {
				cstruct.setAccessible(true);
			}
			Object result = cstruct.newInstance(args);
			return result;
		}
		catch (InstantiationException e) {
			throw new CodeGenerationException(e);
		}
		catch (IllegalAccessException e) {
			throw new CodeGenerationException(e);
		}
		catch (InvocationTargetException e) {
			throw new CodeGenerationException(e.getTargetException());
		}
		finally {
			if (!flag) {
				cstruct.setAccessible(flag);
			}
		}
	}

	public static Constructor getConstructor(Class type, Class[] parameterTypes) {
		try {
			Constructor constructor = type.getDeclaredConstructor(parameterTypes);
			constructor.setAccessible(true);
			return constructor;
		}
		catch (NoSuchMethodException e) {
			throw new CodeGenerationException(e);
		}
	}

	public static String[] getNames(Class[] classes) {
		if (classes == null)
			return null;
		String[] names = new String[classes.length];
		for (int i = 0; i < names.length; i++) {
			names[i] = classes[i].getName();
		}
		return names;
	}

	public static Class[] getClasses(Object[] objects) {
		Class[] classes = new Class[objects.length];
		for (int i = 0; i < objects.length; i++) {
			classes[i] = objects[i].getClass();
		}
		return classes;
	}

	public static Method findNewInstance(Class iface) {
		Method m = findInterfaceMethod(iface);
		if (!m.getName().equals("newInstance")) {
			throw new IllegalArgumentException(iface + " missing newInstance method");
		}
		return m;
	}

	public static Method[] getPropertyMethods(PropertyDescriptor[] properties, boolean read, boolean write) {
		Set methods = new HashSet();
		for (int i = 0; i < properties.length; i++) {
			PropertyDescriptor pd = properties[i];
			if (read) {
				methods.add(pd.getReadMethod());
			}
			if (write) {
				methods.add(pd.getWriteMethod());
			}
		}
		methods.remove(null);
		return (Method[]) methods.toArray(new Method[methods.size()]);
	}

	public static PropertyDescriptor[] getBeanProperties(Class type) {
		return getPropertiesHelper(type, true, true);
	}

	public static PropertyDescriptor[] getBeanGetters(Class type) {
		return getPropertiesHelper(type, true, false);
	}

	public static PropertyDescriptor[] getBeanSetters(Class type) {
		return getPropertiesHelper(type, false, true);
	}

	private static PropertyDescriptor[] getPropertiesHelper(Class type, boolean read, boolean write) {
		try {
			BeanInfo info = Introspector.getBeanInfo(type, Object.class);
			PropertyDescriptor[] all = info.getPropertyDescriptors();
			if (read && write) {
				return all;
			}
			List properties = new ArrayList(all.length);
			for (int i = 0; i < all.length; i++) {
				PropertyDescriptor pd = all[i];
				if ((read && pd.getReadMethod() != null) ||
						(write && pd.getWriteMethod() != null)) {
					properties.add(pd);
				}
			}
			return (PropertyDescriptor[]) properties.toArray(new PropertyDescriptor[properties.size()]);
		}
		catch (IntrospectionException e) {
			throw new CodeGenerationException(e);
		}
	}

	public static Method findDeclaredMethod(final Class type,
			final String methodName, final Class[] parameterTypes)
			throws NoSuchMethodException {

		Class cl = type;
		while (cl != null) {
			try {
				return cl.getDeclaredMethod(methodName, parameterTypes);
			}
			catch (NoSuchMethodException e) {
				cl = cl.getSuperclass();
			}
		}
		throw new NoSuchMethodException(methodName);
	}

	public static List addAllMethods(final Class type, final List list) {
		if (type == Object.class) {
			list.addAll(OBJECT_METHODS);
		}
		else
			list.addAll(java.util.Arrays.asList(type.getDeclaredMethods()));

		Class superclass = type.getSuperclass();
		if (superclass != null) {
			addAllMethods(superclass, list);
		}
		Class[] interfaces = type.getInterfaces();
		for (int i = 0; i < interfaces.length; i++) {
			addAllMethods(interfaces[i], list);
		}

		return list;
	}

	public static List addAllInterfaces(Class type, List list) {
		Class superclass = type.getSuperclass();
		if (superclass != null) {
			list.addAll(Arrays.asList(type.getInterfaces()));
			addAllInterfaces(superclass, list);
		}
		return list;
	}


	public static Method findInterfaceMethod(Class iface) {
		if (!iface.isInterface()) {
			throw new IllegalArgumentException(iface + " is not an interface");
		}
		Method[] methods = iface.getDeclaredMethods();
		if (methods.length != 1) {
			throw new IllegalArgumentException("expecting exactly 1 method in " + iface);
		}
		return methods[0];
	}

	// SPRING PATCH BEGIN
	public static Class defineClass(String className, byte[] b, ClassLoader loader) throws Exception {
		return defineClass(className, b, loader, null, null);
	}

	public static Class defineClass(String className, byte[] b, ClassLoader loader,
			ProtectionDomain protectionDomain) throws Exception {

		return defineClass(className, b, loader, protectionDomain, null);
	}

<<<<<<< HEAD
	@SuppressWarnings("deprecation")
=======
	@SuppressWarnings({"deprecation", "serial"})
>>>>>>> 3c3ae32f
	public static Class defineClass(String className, byte[] b, ClassLoader loader,
			ProtectionDomain protectionDomain, Class<?> contextClass) throws Exception {

		Class c = null;
		Throwable t = THROWABLE;

		// Preferred option: JDK 9+ Lookup.defineClass API if ClassLoader matches
		if (contextClass != null && contextClass.getClassLoader() == loader) {
			try {
				MethodHandles.Lookup lookup = MethodHandles.privateLookupIn(contextClass, MethodHandles.lookup());
				c = lookup.defineClass(b);
			}
			catch (LinkageError | IllegalArgumentException ex) {
				// in case of plain LinkageError (class already defined)
				// or IllegalArgumentException (class in different package):
				// fall through to traditional ClassLoader.defineClass below
				t = ex;
			}
			catch (Throwable ex) {
				throw new CodeGenerationException(ex);
			}
		}

		// Direct defineClass attempt on the target Classloader
		if (c == null) {
			if (protectionDomain == null) {
				protectionDomain = PROTECTION_DOMAIN;
			}

			// Look for publicDefineClass(String name, byte[] b, ProtectionDomain protectionDomain)
			try {
				Method publicDefineClass = loader.getClass().getMethod(
						"publicDefineClass", String.class, byte[].class, ProtectionDomain.class);
				c = (Class) publicDefineClass.invoke(loader, className, b, protectionDomain);
			}
			catch (InvocationTargetException ex) {
				if (!(ex.getTargetException() instanceof UnsupportedOperationException)) {
					throw new CodeGenerationException(ex.getTargetException());
				}
				// in case of UnsupportedOperationException, fall through
				t = ex.getTargetException();
			}
			catch (Throwable ex) {
				// publicDefineClass method not available -> fall through
				t = ex;
			}

			// Classic option: protected ClassLoader.defineClass method
			if (c == null && classLoaderDefineClassMethod != null) {
				Object[] args = new Object[]{className, b, 0, b.length, protectionDomain};
				try {
					if (!classLoaderDefineClassMethod.isAccessible()) {
						classLoaderDefineClassMethod.setAccessible(true);
					}
					c = (Class) classLoaderDefineClassMethod.invoke(loader, args);
				}
				catch (InvocationTargetException ex) {
					throw new CodeGenerationException(ex.getTargetException());
				}
				catch (Throwable ex) {
					// Fall through if setAccessible fails with InaccessibleObjectException on JDK 9+
					// (on the module path and/or with a JVM bootstrapped with --illegal-access=deny)
					if (!ex.getClass().getName().endsWith("InaccessibleObjectException")) {
						throw new CodeGenerationException(ex);
					}
					t = ex;
				}
			}
		}

		// Fallback option: JDK 9+ Lookup.defineClass API even if ClassLoader does not match
		if (c == null && contextClass != null && contextClass.getClassLoader() != loader) {
			try {
				MethodHandles.Lookup lookup = MethodHandles.privateLookupIn(contextClass, MethodHandles.lookup());
				c = lookup.defineClass(b);
			}
			catch (IllegalAccessException ex) {
				throw new CodeGenerationException(ex) {
					@Override
					public String getMessage() {
						return "ClassLoader mismatch for [" + contextClass.getName() +
								"]: JVM should be started with --add-opens=java.base/java.lang=ALL-UNNAMED " +
								"for ClassLoader.defineClass to be accessible on " + loader.getClass().getName();
					}
				};
			}
			catch (Throwable ex) {
				throw new CodeGenerationException(ex);
			}
		}

		// No defineClass variant available at all?
		if (c == null) {
			throw new CodeGenerationException(t);
		}

		// Force static initializers to run.
		Class.forName(className, true, loader);
		return c;
	}
	// SPRING PATCH END

	public static int findPackageProtected(Class[] classes) {
		for (int i = 0; i < classes.length; i++) {
			if (!Modifier.isPublic(classes[i].getModifiers())) {
				return i;
			}
		}
		return 0;
	}

	public static MethodInfo getMethodInfo(final Member member, final int modifiers) {
		final Signature sig = getSignature(member);
		return new MethodInfo() {
			private ClassInfo ci;

			public ClassInfo getClassInfo() {
				if (ci == null)
					ci = ReflectUtils.getClassInfo(member.getDeclaringClass());
				return ci;
			}

			public int getModifiers() {
				return modifiers;
			}

			public Signature getSignature() {
				return sig;
			}

			public Type[] getExceptionTypes() {
				return ReflectUtils.getExceptionTypes(member);
			}
		};
	}

	public static MethodInfo getMethodInfo(Member member) {
		return getMethodInfo(member, member.getModifiers());
	}

	public static ClassInfo getClassInfo(final Class clazz) {
		final Type type = Type.getType(clazz);
		final Type sc = (clazz.getSuperclass() == null) ? null : Type.getType(clazz.getSuperclass());
		return new ClassInfo() {
			public Type getType() {
				return type;
			}
			public Type getSuperType() {
				return sc;
			}
			public Type[] getInterfaces() {
				return TypeUtils.getTypes(clazz.getInterfaces());
			}
			public int getModifiers() {
				return clazz.getModifiers();
			}
		};
	}

	// used by MethodInterceptorGenerated generated code
	public static Method[] findMethods(String[] namesAndDescriptors, Method[] methods) {
		Map map = new HashMap();
		for (int i = 0; i < methods.length; i++) {
			Method method = methods[i];
			map.put(method.getName() + Type.getMethodDescriptor(method), method);
		}
		Method[] result = new Method[namesAndDescriptors.length / 2];
		for (int i = 0; i < result.length; i++) {
			result[i] = (Method) map.get(namesAndDescriptors[i * 2] + namesAndDescriptors[i * 2 + 1]);
			if (result[i] == null) {
				// TODO: error?
			}
		}
		return result;
	}

}<|MERGE_RESOLUTION|>--- conflicted
+++ resolved
@@ -437,11 +437,7 @@
 		return defineClass(className, b, loader, protectionDomain, null);
 	}
 
-<<<<<<< HEAD
-	@SuppressWarnings("deprecation")
-=======
 	@SuppressWarnings({"deprecation", "serial"})
->>>>>>> 3c3ae32f
 	public static Class defineClass(String className, byte[] b, ClassLoader loader,
 			ProtectionDomain protectionDomain, Class<?> contextClass) throws Exception {
 
