/*
 * Copyright 2002-2019 the original author or authors.
 *
 * Licensed under the Apache License, Version 2.0 (the "License");
 * you may not use this file except in compliance with the License.
 * You may obtain a copy of the License at
 *
 *      https://www.apache.org/licenses/LICENSE-2.0
 *
 * Unless required by applicable law or agreed to in writing, software
 * distributed under the License is distributed on an "AS IS" BASIS,
 * WITHOUT WARRANTIES OR CONDITIONS OF ANY KIND, either express or implied.
 * See the License for the specific language governing permissions and
 * limitations under the License.
 */

package org.springframework.context.annotation;

import java.lang.annotation.Annotation;
import java.util.function.Supplier;

import org.springframework.beans.factory.annotation.AnnotatedGenericBeanDefinition;
import org.springframework.beans.factory.config.BeanDefinition;
import org.springframework.beans.factory.config.BeanDefinitionCustomizer;
import org.springframework.beans.factory.config.BeanDefinitionHolder;
import org.springframework.beans.factory.support.AutowireCandidateQualifier;
import org.springframework.beans.factory.support.BeanDefinitionReaderUtils;
import org.springframework.beans.factory.support.BeanDefinitionRegistry;
import org.springframework.beans.factory.support.BeanNameGenerator;
import org.springframework.core.env.Environment;
import org.springframework.core.env.EnvironmentCapable;
import org.springframework.core.env.StandardEnvironment;
import org.springframework.lang.Nullable;
import org.springframework.util.Assert;

/**
 * Convenient adapter for programmatic registration of bean classes.
 *
 * <p>This is an alternative to {@link ClassPathBeanDefinitionScanner}, applying
 * the same resolution of annotations but for explicitly registered classes only.
 *
 * @author Juergen Hoeller
 * @author Chris Beams
 * @author Sam Brannen
 * @author Phillip Webb
 * @since 3.0
 * @see AnnotationConfigApplicationContext#register
 */
public class AnnotatedBeanDefinitionReader {

	private final BeanDefinitionRegistry registry;

	private BeanNameGenerator beanNameGenerator = AnnotationBeanNameGenerator.INSTANCE;

	/**
	 * @Scope解析器
	 */
	private ScopeMetadataResolver scopeMetadataResolver = new AnnotationScopeMetadataResolver();

	/**
	 * @Conditional注解的解析器.
	 *
	 */
	private ConditionEvaluator conditionEvaluator;


	/**
	 * Create a new {@code AnnotatedBeanDefinitionReader} for the given registry.
	 * <p>If the registry is {@link EnvironmentCapable}, e.g. is an {@code ApplicationContext},
	 * the {@link Environment} will be inherited, otherwise a new
	 * {@link StandardEnvironment} will be created and used.
	 * @param registry the {@code BeanFactory} to load bean definitions into,
	 * in the form of a {@code BeanDefinitionRegistry}
	 * @see #AnnotatedBeanDefinitionReader(BeanDefinitionRegistry, Environment)
	 * @see #setEnvironment(Environment)
	 */
	public AnnotatedBeanDefinitionReader(BeanDefinitionRegistry registry) {
		//environment实际上就是包含了系统环境变量以及JVM启动参数
		this(registry, getOrCreateEnvironment(registry));
	}

	/**
	 * Create a new {@code AnnotatedBeanDefinitionReader} for the given registry,
	 * using the given {@link Environment}.
	 * @param registry the {@code BeanFactory} to load bean definitions into,
	 * in the form of a {@code BeanDefinitionRegistry}
	 * @param environment the {@code Environment} to use when evaluating bean definition
	 * profiles.
	 * @since 3.1
	 */
	public AnnotatedBeanDefinitionReader(BeanDefinitionRegistry registry, Environment environment) {
		Assert.notNull(registry, "BeanDefinitionRegistry must not be null");
		Assert.notNull(environment, "Environment must not be null");
		this.registry = registry;
		this.conditionEvaluator = new ConditionEvaluator(registry, environment, null);

		// 从这个方法可以看出，Spring在创建reader对象的时候就开始注册bd
		AnnotationConfigUtils.registerAnnotationConfigProcessors(this.registry);
	}


	/**
	 * Get the BeanDefinitionRegistry that this reader operates on.
	 */
	public final BeanDefinitionRegistry getRegistry() {
		return this.registry;
	}

	/**
	 * Set the {@code Environment} to use when evaluating whether
	 * {@link Conditional @Conditional}-annotated component classes should be registered.
	 * <p>The default is a {@link StandardEnvironment}.
	 * @see #registerBean(Class, String, Class...)
	 */
	public void setEnvironment(Environment environment) {
		this.conditionEvaluator = new ConditionEvaluator(this.registry, environment, null);
	}

	/**
	 * Set the {@code BeanNameGenerator} to use for detected bean classes.
	 * <p>The default is a {@link AnnotationBeanNameGenerator}.
	 */
	public void setBeanNameGenerator(@Nullable BeanNameGenerator beanNameGenerator) {
		this.beanNameGenerator =
				(beanNameGenerator != null ? beanNameGenerator : AnnotationBeanNameGenerator.INSTANCE);
	}

	/**
	 * Set the {@code ScopeMetadataResolver} to use for registered component classes.
	 * <p>The default is an {@link AnnotationScopeMetadataResolver}.
	 */
	public void setScopeMetadataResolver(@Nullable ScopeMetadataResolver scopeMetadataResolver) {
		this.scopeMetadataResolver =
				(scopeMetadataResolver != null ? scopeMetadataResolver : new AnnotationScopeMetadataResolver());
	}


	/**
	 * 将当前Class，以BeantioDefinition方式注册到容器.
	 *
	 * Register one or more component classes to be processed.
	 * <p>Calls to {@code register} are idempotent; adding the same
	 * component class more than once has no additional effect.
	 * @param componentClasses one or more component classes,
	 * e.g. {@link Configuration @Configuration} classes
	 */
	public void register(Class<?>... componentClasses) {
		for (Class<?> componentClass : componentClasses) {
			registerBean(componentClass);
		}
	}

	/**
	 * Register a bean from the given bean class, deriving its metadata from
	 * class-declared annotations.
	 * @param beanClass the class of the bean
	 */
	public void registerBean(Class<?> beanClass) {
		doRegisterBean(beanClass, null, null, null, null);
	}

	/**
	 * Register a bean from the given bean class, deriving its metadata from
	 * class-declared annotations.
	 * @param beanClass the class of the bean
	 * @param name an explicit name for the bean
	 * (or {@code null} for generating a default bean name)
	 * @since 5.2
	 */
	public void registerBean(Class<?> beanClass, @Nullable String name) {
		doRegisterBean(beanClass, name, null, null, null);
	}

	/**
	 * Register a bean from the given bean class, deriving its metadata from
	 * class-declared annotations.
	 * @param beanClass the class of the bean
	 * @param qualifiers specific qualifier annotations to consider,
	 * in addition to qualifiers at the bean class level
	 */
	@SuppressWarnings("unchecked")
	public void registerBean(Class<?> beanClass, Class<? extends Annotation>... qualifiers) {
		doRegisterBean(beanClass, null, qualifiers, null, null);
	}

	/**
	 * Register a bean from the given bean class, deriving its metadata from
	 * class-declared annotations.
	 * @param beanClass the class of the bean
	 * @param name an explicit name for the bean
	 * (or {@code null} for generating a default bean name)
	 * @param qualifiers specific qualifier annotations to consider,
	 * in addition to qualifiers at the bean class level
	 */
	@SuppressWarnings("unchecked")
	public void registerBean(Class<?> beanClass, @Nullable String name,
			Class<? extends Annotation>... qualifiers) {

		doRegisterBean(beanClass, name, qualifiers, null, null);
	}

	/**
	 * Register a bean from the given bean class, deriving its metadata from
	 * class-declared annotations, using the given supplier for obtaining a new
	 * instance (possibly declared as a lambda expression or method reference).
	 * @param beanClass the class of the bean
	 * @param supplier a callback for creating an instance of the bean
	 * (may be {@code null})
	 * @since 5.0
	 */
	public <T> void registerBean(Class<T> beanClass, @Nullable Supplier<T> supplier) {
		doRegisterBean(beanClass, null, null, supplier, null);
	}

	/**
	 * Register a bean from the given bean class, deriving its metadata from
	 * class-declared annotations, using the given supplier for obtaining a new
	 * instance (possibly declared as a lambda expression or method reference).
	 * @param beanClass the class of the bean
	 * @param name an explicit name for the bean
	 * (or {@code null} for generating a default bean name)
	 * @param supplier a callback for creating an instance of the bean
	 * (may be {@code null})
	 * @since 5.0
	 */
	public <T> void registerBean(Class<T> beanClass, @Nullable String name, @Nullable Supplier<T> supplier) {
		doRegisterBean(beanClass, name, null, supplier, null);
	}

	/**
	 * Register a bean from the given bean class, deriving its metadata from
	 * class-declared annotations.
	 * @param beanClass the class of the bean
	 * @param name an explicit name for the bean
	 * (or {@code null} for generating a default bean name)
	 * @param supplier a callback for creating an instance of the bean
	 * (may be {@code null})
	 * @param customizers one or more callbacks for customizing the factory's
	 * {@link BeanDefinition}, e.g. setting a lazy-init or primary flag
	 * @since 5.2
	 */
	public <T> void registerBean(Class<T> beanClass, @Nullable String name, @Nullable Supplier<T> supplier,
			BeanDefinitionCustomizer... customizers) {

		doRegisterBean(beanClass, name, null, supplier, customizers);
	}

	/**
<<<<<<< HEAD
	 * 实际注册BeanfinitioDefintifinition方法.
=======
>>>>>>> aa5ccbf7
	 *
	 * Register a bean from the given bean class, deriving its metadata from
	 * class-declared annotations.
	 * @param beanClass the class of the bean
	 * @param name an explicit name for the bean
	 * @param qualifiers specific qualifier annotations to consider, if any,
	 * in addition to qualifiers at the bean class level
	 * @param supplier a callback for creating an instance of the bean
	 * (may be {@code null})
	 * @param customizers one or more callbacks for customizing the factory's
	 * {@link BeanDefinition}, e.g. setting a lazy-init or primary flag
	 * @since 5.0
	 */
	private <T> void doRegisterBean(Class<T> beanClass, @Nullable String name,
			@Nullable Class<? extends Annotation>[] qualifiers, @Nullable Supplier<T> supplier,
			@Nullable BeanDefinitionCustomizer[] customizers) {

		//使用AnnotatedGenericBeanDefinition
		AnnotatedGenericBeanDefinition abd = new AnnotatedGenericBeanDefinition(beanClass);
		//判断当前abd是否需要跳过注册
		if (this.conditionEvaluator.shouldSkip(abd.getMetadata())) {
			return;
		}

		//设置注册时，提供的自定义supplier
		abd.setInstanceSupplier(supplier);
		//解析@Scope，获取@Scope的metadata
		ScopeMetadata scopeMetadata = this.scopeMetadataResolver.resolveScopeMetadata(abd);
		abd.setScope(scopeMetadata.getScopeName());

		//BeanName
		//所谓的注册bd就是指定将bd放入到容器中的一个beanDefinitionMap中
		// 其中的key就是beanName,value就是解析class后得到的bd
		String beanName = (name != null ? name : this.beanNameGenerator.generateBeanName(abd, this.registry));

		// 解析abd中class上的注解信息，通过class对象获取到上面的注解（包括@Lazy，@Primary，@DependsOn注解等等)
		// 然后将得到注解中对应的配置信息并放入到bd中的属性中
		AnnotationConfigUtils.processCommonDefinitionAnnotations(abd);

		//基于入口参数或注册时的qualifier, 例如，直接在外部调用了register方法并且出入了qualifiers参数
		// 手动直接注册了一个类，但是我们没有在类上添加@Lazy，@Primary注解，
		// 但是又希望能将其标记为Primary为true/LazyInit为true,这个时候就手动传入Primary.class跟Lazy.class即可。
		// 正常的容器启动阶段qualifiers肯定等于null
		if (qualifiers != null) {
			for (Class<? extends Annotation> qualifier : qualifiers) {
				if (Primary.class == qualifier) {
					abd.setPrimary(true);
				}
				else if (Lazy.class == qualifier) {
					abd.setLazyInit(true);
				}
				else {
					abd.addQualifier(new AutowireCandidateQualifier(qualifier));
				}
			}
		}

		//注册时，传入一些回调方法，在解析得到bd后调用
		if (customizers != null) {
			for (BeanDefinitionCustomizer customizer : customizers) {
				customizer.customize(abd);
			}
		}

		// bd中是没有beanName属性的，BeanDefinitionHolder中就是保存了beanName以及对应的BeanDefinition
		BeanDefinitionHolder definitionHolder = new BeanDefinitionHolder(abd, beanName);
		// 这个地方主要是解析Scope中的ProxyMode属性，默认为no，不生成代理对象
		//如果ProxyMode=cglib, 则创建新的DefinitionHolder
		definitionHolder = AnnotationConfigUtils.applyScopedProxyMode(scopeMetadata, definitionHolder, this.registry);
		// 注册bd到容器中，实际上最终就是将bd放到了beanFactory中的一个map里（beanDefinitionMap）
		// key为beanName,value为bd
		BeanDefinitionReaderUtils.registerBeanDefinition(definitionHolder, this.registry);
	}


	/**
	 * Get the Environment from the given registry if possible, otherwise return a new
	 * StandardEnvironment.
	 */
	private static Environment getOrCreateEnvironment(BeanDefinitionRegistry registry) {
		Assert.notNull(registry, "BeanDefinitionRegistry must not be null");
		if (registry instanceof EnvironmentCapable) {
			return ((EnvironmentCapable) registry).getEnvironment();
		}
		return new StandardEnvironment();
	}

}<|MERGE_RESOLUTION|>--- conflicted
+++ resolved
@@ -246,10 +246,8 @@
 	}
 
 	/**
-<<<<<<< HEAD
 	 * 实际注册BeanfinitioDefintifinition方法.
-=======
->>>>>>> aa5ccbf7
+	 *
 	 *
 	 * Register a bean from the given bean class, deriving its metadata from
 	 * class-declared annotations.
